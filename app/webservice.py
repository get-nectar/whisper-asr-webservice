--- conflicted
+++ resolved
@@ -238,17 +238,13 @@
 
     try:
         async with aiohttp.ClientSession(
-<<<<<<< HEAD
-            timeout=timeout, connector=connector, headers={"User-Agent": "Whisper-ASR-WebService/1.0"}
-=======
-            timeout=timeout, 
+            timeout=timeout,
             connector=connector,
             headers={
                 "User-Agent": "Whisper-ASR-WebService/1.0",
                 "Referer": "https://whisper.nectarsocial.com",
-                "Origin": "https://whisper.nectarsocial.com"
-            }
->>>>>>> 382b84c5
+                "Origin": "https://whisper.nectarsocial.com",
+            },
         ) as session:
             print(f"🌐 Downloading audio from: {body.source_uri}")
 
